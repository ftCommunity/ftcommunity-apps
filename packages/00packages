; list of packages
; this file contains all manifests

[3dprt]
name: 3Dprint
category: Tools
author: Till Harbaum &lt;till@harbaum.org&gt;
icon: icon.png
desc: 3D printer driver app
exec: 3dprt.py
managed: yes
set: 536624 3D-Printer
model: 3D-Printer
uuid: dd8a2020-10f7-4d9f-ad2f-2177ce6c60ff
version: 1.0
firmware: >=0.9.0

[app_tutorial_1]
name: Test
category: Tests
author: Till Harbaum
icon: icon.png
desc: TXT app tutorial #1
url: https://github.com/ftCommunity/ftcommunity-TXT/wiki/FTC-FW-App-Tutorial-1
exec: test.py
managed: yes
uuid: 191fe5a6-313b-4083-af65-d1ad7fd6d281
version: 1.0
firmware: >=0.9.0

[app_tutorial_3]
name: Tut_3
category: Tests
author: Till Harbaum &lt;till@harbaum.org&gt;
icon: icon.png
desc: Tutorial No 3
exec: tut3.py
managed: yes
set: 524328 ROBOTICS TXT Discovery Set
model: Pedestrian Light
uuid: 55238f32-e0f3-4e55-9a02-5f901a19d3e0
version: 1.1
firmware: >=0.9.3

[brickly]
name: Brickly
category: Tools
author: Till Harbaum
icon: icon.png
desc: Blockly demo
url: https://developers.google.com/blockly/
html: index.html
exec: brickly_app.py
managed: yes
uuid: 1f2d90a3-11e9-4a92-955a-73ffaec0fe71
<<<<<<< HEAD
version: 1.12
firmware: >=0.9.3
=======
version: 1.11
firmware: >=0.9.0, <0.9.3
>>>>>>> 165930dc
name_de: Brickly
desc_de: Blockly-Demo
html_de: index.html?lang=de

[calc]
name: Calc
category: Tools
icon: icon.png
desc: A simple calculator
exec: calc.py
managed: yes
uuid: 2093ec3e-e85f-47cb-aebc-3809b482d145
version: 1.01
firmware: >=0.9.0
name_de: Rechner
desc_de: Ein einfacher Taschenrechner

[camera]
name: Camera
category: System
icon: icon.png
desc: Camera test application
exec: camera.py
managed: yes
set: 524328 ROBOTICS TXT Discovery Set
uuid: e07d1f56-811d-4101-b6f9-9143319b14e2
version: 1.0
formware: >=0.9.0
name_de: Kamera
desc_de: Kamera Test-Applikation

[clock]
name: Clock
category: Tools
icon: icon.png
desc: A simple clock app
exec: clock.py
managed: yes
uuid: 4fdef96d-4a27-4209-85c6-7786110d9f2f
version: 1.0
firmware: >=0.9.0

[color_range]
name: ColoRange
category: Tools
author: Till Harbaum &lt;till@harbaum.org&gt;
icon: icon.png
desc: Tool to pick color ranges for object detection
exec: color_range.py
managed: yes
uuid: eb075835-cb00-4686-9332-ec902a1ed0c0
version: 1.0
firmware: >=0.9.0

[cpu_load]
name: CPU-Load
category: System
author: Leon Schnieber (olagino)
icon: icon.png
desc: A small App for the TXT to check the average processor load and the available RAM.
url: http://leon.home-webserver.de/wiki/doku.php?id=fischertechnik:start
exec: main.py
managed: yes
uuid: 443dd03b-d671-4103-b035-924c175e4e1c
version: 1
firmware: >=0.9.0

[cube]
name: Cube
category: Models
author: Till Harbaum &lt;till@harbaum.org&gt;
icon: icon.png
desc: Rubiks Cube solver
exec: cube.py
managed: yes
uuid: be743ea4-187b-43d8-8f7b-1779fa589bec
version: 1.4
firmware: >=0.9.3

[idas_ampel]
name: Idas Ampel
category: Tests
icon: icon.png
desc: Idas Schleichtierampel
exec: idas_ampel.py
managed: yes
uuid: 368f15ca-9907-4096-942c-0eebd7b1695d
version: 1.1
firmware: >=0.9.3

[iolyser]
name: IOlyser
category: System
author: Leon Schnieber (olagino)
icon: icon.png
desc: This tool is used for testing the IOs of the TXT without a computer nearby.
url: http://localhost/
exec: script.py
managed: yes
uuid: 3434343-5199-11e6-beb8-9e71128cae7
version: 0.9.6
firmware: >=0.9.3

[jstest]
name: Joystick
category: Tests
author: Till Harbaum &lt;till@harbaum.org&gt;
icon: icon.png
desc: Joystick test application
exec: jstest.py
managed: yes
uuid: 74a6287b-f6d7-45bd-a467-208052a4a29b
version: 1.0
firmware: >=0.9.0

[mp3_player]
name: MP3-Player
category: Tests
author: Till Harbaum
icon: icon.png
desc: MP3-Player, demo music: http://www.bensound.com
exec: mp3_player.py
managed: yes
uuid: 44bd8baa-2de3-4ba5-b26e-2db41994a212
version: 1.1
firmware: >=0.9.3

[pinball]
name: Pinball
category: Models
author: Till Harbaum &lt;till@harbaum.org&gt;
icon: icon.png
desc: Pinball
exec: pinball.py
set: 516186 ROBO TX ElectroPneumatic
model: Pinball machine
managed: yes
uuid: 28dd2ddd-76b1-431a-9669-8abca2af313f
version: 0.3
firmware: >=0.9.3

[radio]
name: Radio
category: Tests
author: Raphael Jacob
icon: icon.png
desc: Webradio-Player
html: web.py
exec: radio.py
managed: yes
uuid: ad5e0ea4-4606-4254-add6-60c452c3db36
version: 1.0
firmware: >=0.9.0

[robolttest]
name: RoboLT
category: Tests
icon: icon.png
desc: Robo LT test application
exec: robolttest.py
managed: yes
uuid: 3682679c-9438-4516-a528-83de5e27e5e5
version: 1.0.1
firmware: >=0.9.0

[telegram]
name: Telegram
category: Remote Control
author: Raphael Jacob &lt;r.jacob2002@gmail.com&gt;
html: config.py
icon: icon.png
desc: Simple App to control the TXT via the instant Messenger Telegram
exec: telegram-app.py
managed: yes
uuid: 6026c098-cb9b-45da-9c8c-9d05eb44a4fd
version: 1.0.6
firmware: >=0.9.3

[thermometer]
name: Thermo
category: Tools
author: Till Harbaum &lt;till@harbaum.org&gt;
icon: icon.png
desc: A simple thermometer app using the TXTs temperature sensor on I1
exec: thermometer.py
managed: yes
uuid: d23829ea-326a-4f85-8627-169b0dc56669
version: 1.1
firmware: >=0.9.3

[websockets]
name: WSDemo
category: Tests
author: Till Harbaum &lt;till@harbaum.org&gt;
html: index.html
icon: icon.png
desc: Websockets demo for TXT remote control
exec: server.py
managed: yes
set: 524328 ROBOTICS TXT Discovery Set
model: Pedestrian Light
uuid: 934ece63-892d-49d8-ad66-143844da0c11
version: 1.1
firmware: >=0.9.3

[wedotest]
name: WeDo
category: Tests
icon: icon.png
desc: WeDo test application
exec: wedotest.py
managed: yes
uuid: 91dceedd-9292-417d-a12f-8ac7eda34267
version: 1.0.1
firmware: >=0.9.0

[widgetgallery]
name: Gallery
category: Tests
icon: icon.png
desc: QT Widgets gallery
exec: widgetgallery.py
managed: yes
uuid: 94cac4ea-14ef-49a2-a000-20ca5720fb78
version: 1.0
firmware: >=0.9.0

[zbartest]
name: ZBar
category: Tests
icon: icon.png
desc: Demo of ZBAR QR code decoder
exec: zbartest.py
managed: yes
uuid: c2258ee6-b86b-4c52-90b4-0d57d4244aaf
version: 1.0
firmware: >=0.9.0<|MERGE_RESOLUTION|>--- conflicted
+++ resolved
@@ -27,20 +27,6 @@
 uuid: 191fe5a6-313b-4083-af65-d1ad7fd6d281
 version: 1.0
 firmware: >=0.9.0
-
-[app_tutorial_3]
-name: Tut_3
-category: Tests
-author: Till Harbaum &lt;till@harbaum.org&gt;
-icon: icon.png
-desc: Tutorial No 3
-exec: tut3.py
-managed: yes
-set: 524328 ROBOTICS TXT Discovery Set
-model: Pedestrian Light
-uuid: 55238f32-e0f3-4e55-9a02-5f901a19d3e0
-version: 1.1
-firmware: >=0.9.3
 
 [brickly]
 name: Brickly
@@ -53,13 +39,8 @@
 exec: brickly_app.py
 managed: yes
 uuid: 1f2d90a3-11e9-4a92-955a-73ffaec0fe71
-<<<<<<< HEAD
-version: 1.12
-firmware: >=0.9.3
-=======
-version: 1.11
-firmware: >=0.9.0, <0.9.3
->>>>>>> 165930dc
+version: 1.11.1
+firmware: >=0.9.3
 name_de: Brickly
 desc_de: Blockly-Demo
 html_de: index.html?lang=de
@@ -99,18 +80,6 @@
 exec: clock.py
 managed: yes
 uuid: 4fdef96d-4a27-4209-85c6-7786110d9f2f
-version: 1.0
-firmware: >=0.9.0
-
-[color_range]
-name: ColoRange
-category: Tools
-author: Till Harbaum &lt;till@harbaum.org&gt;
-icon: icon.png
-desc: Tool to pick color ranges for object detection
-exec: color_range.py
-managed: yes
-uuid: eb075835-cb00-4686-9332-ec902a1ed0c0
 version: 1.0
 firmware: >=0.9.0
 
@@ -139,17 +108,6 @@
 version: 1.4
 firmware: >=0.9.3
 
-[idas_ampel]
-name: Idas Ampel
-category: Tests
-icon: icon.png
-desc: Idas Schleichtierampel
-exec: idas_ampel.py
-managed: yes
-uuid: 368f15ca-9907-4096-942c-0eebd7b1695d
-version: 1.1
-firmware: >=0.9.3
-
 [iolyser]
 name: IOlyser
 category: System
@@ -185,20 +143,6 @@
 managed: yes
 uuid: 44bd8baa-2de3-4ba5-b26e-2db41994a212
 version: 1.1
-firmware: >=0.9.3
-
-[pinball]
-name: Pinball
-category: Models
-author: Till Harbaum &lt;till@harbaum.org&gt;
-icon: icon.png
-desc: Pinball
-exec: pinball.py
-set: 516186 ROBO TX ElectroPneumatic
-model: Pinball machine
-managed: yes
-uuid: 28dd2ddd-76b1-431a-9669-8abca2af313f
-version: 0.3
 firmware: >=0.9.3
 
 [radio]
@@ -238,33 +182,6 @@
 version: 1.0.6
 firmware: >=0.9.3
 
-[thermometer]
-name: Thermo
-category: Tools
-author: Till Harbaum &lt;till@harbaum.org&gt;
-icon: icon.png
-desc: A simple thermometer app using the TXTs temperature sensor on I1
-exec: thermometer.py
-managed: yes
-uuid: d23829ea-326a-4f85-8627-169b0dc56669
-version: 1.1
-firmware: >=0.9.3
-
-[websockets]
-name: WSDemo
-category: Tests
-author: Till Harbaum &lt;till@harbaum.org&gt;
-html: index.html
-icon: icon.png
-desc: Websockets demo for TXT remote control
-exec: server.py
-managed: yes
-set: 524328 ROBOTICS TXT Discovery Set
-model: Pedestrian Light
-uuid: 934ece63-892d-49d8-ad66-143844da0c11
-version: 1.1
-firmware: >=0.9.3
-
 [wedotest]
 name: WeDo
 category: Tests
